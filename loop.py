"""
loop.py - Batch processing and orchestration for email classification system

Updated based on test code approach:
1. Orchestration and scheduling
2. Excel export using model data  
3. Database batch management
4. No email_sender dependencies (replies handled in fetch_reply.py)
5. Simple draft counting from MongoDB
"""

import os
import sys
import time
import uuid
import io
import pandas as pd
import requests 
import paramiko 
from paramiko import SSHClient
from scp import SCPClient
from datetime import datetime, timedelta
from dotenv import load_dotenv
from typing import Tuple, Dict, List, Optional, Any

# Import from refactored modules
from src.fetch_reply import process_unread_emails
from src.db import get_mongo, get_postgres, PostgresConnector
from src.log_config import logger

# Load environment variables
load_dotenv()

# Configuration - Hardcoded settings (no DevOps dependency)
MAIL_SEND_ENABLED = os.getenv("MAIL_SEND_ENABLED", "False").lower() in ["true", "yes", "1"]
FORCE_DRAFTS = os.getenv("FORCE_DRAFTS", "True").lower() in ["true", "yes", "1"]

# SFTP Configuration
SFTP_HOST = os.getenv("SFTP_HOST")
SFTP_PORT = int(os.getenv("SFTP_PORT", "22"))
SFTP_USERNAME = os.getenv("SFTP_USERNAME")
SFTP_PASSWORD = os.getenv("SFTP_PASSWORD")
SFTP_ENABLED = os.getenv("SFTP_ENABLED", "False").lower() in ["true", "yes", "1"]

def check_model_health() -> bool:
    """Check if model API is available and responding"""
    try:
        model_url = os.getenv("MODEL_API_URL", "http://34.72.113.155:8000")
        response = requests.get(f"{model_url}/api/health", timeout=10)
        if response.status_code == 200:
            return True
        else:
            logger.warning(f"Model health check failed: {response.status_code}")
            return False
    except requests.exceptions.RequestException as e:
        logger.warning(f"Model health check failed: {str(e)}")
        return False
    except Exception as e:
        logger.warning(f"Model health check error: {str(e)}")
        return False

def get_batch_size():
    """Get batch size from runtime override or .env"""
    runtime_size = os.getenv("RUNTIME_BATCH_SIZE")
    if runtime_size:
        return int(runtime_size)
    return int(os.getenv("BATCH_SIZE", 50))

def get_batch_interval():
    """Get batch interval in seconds (convert minutes to seconds)"""
    minutes = int(os.getenv("BATCH_INTERVAL_MINUTES", 10))
    return minutes * 60  # Convert to seconds

def wait_for_model_recovery():
    """Wait for model to come back online"""
    logger.info("Waiting for model to recover...")
    
    while True:
        if check_model_health():
            logger.info("Model recovered - resuming processing")
            break
        else:
            logger.info("Model still down - checking again in 60 seconds")
            time.sleep(60)

def check_incomplete_batch():
    """Check if there's an incomplete batch to resume"""
    mongo = get_mongo()
    if not mongo:
        return None
        
    # Find batch that has emails but isn't marked as complete
    pipeline = [
        {
            "$group": {
                "_id": "$batch_id",
                "total_emails": {"$sum": 1},
                "batch_complete": {"$first": "$batch_complete"}
            }
        },
        {
            "$match": {
                "_id": {"$ne": None},
                "batch_complete": {"$ne": True}
            }
        },
        {"$sort": {"_id": -1}},
        {"$limit": 1}
    ]
    
    result = list(mongo.collection.aggregate(pipeline))
    if result:
        batch_id = result[0]["_id"]
        email_count = result[0]["total_emails"]
        logger.info(f"Found incomplete batch {batch_id} with {email_count} emails")
        return batch_id
        
    return None

def mark_batch_complete(batch_id: str):
    """Mark a batch as complete for Excel generation"""
    mongo = get_mongo()
    if mongo:
        # Mark all emails in this batch as batch_complete
        result = mongo.collection.update_many(
            {"batch_id": batch_id},
            {"$set": {"batch_complete": True}}
        )
        logger.info(f"Marked batch {batch_id} complete: {result.modified_count} emails")

def get_batch_email_count(batch_id: str) -> int:
    """Get current email count in batch"""
    mongo = get_mongo()
    if mongo:
        count = mongo.collection.count_documents({"batch_id": batch_id})
        return count
    return 0

def count_drafts_created(batch_id: str) -> int:
    """Count how many drafts were created for this batch - like test code"""
    mongo = get_mongo()
    if mongo:
        draft_count = mongo.collection.count_documents({
            "batch_id": batch_id,
            "draft_created": True
        })
        return draft_count
    return 0

def should_continue_batch(batch_id: str, target_size: int = 120) -> bool:
    """Check if batch should continue or is complete"""
    current_count = get_batch_email_count(batch_id)
    
    # If we have target_size emails, batch is full
    if current_count >= target_size:
        logger.info(f"Batch {batch_id} is full: {current_count}/{target_size} emails")
        mark_batch_complete(batch_id)
        return False
    
    logger.info(f"Batch {batch_id} continuing: {current_count}/{target_size} emails")
    return True

def ensure_batch_record_exists(batch_id: str) -> bool:
    """Ensure batch record exists in both PostgreSQL and MongoDB."""
    if not batch_id:
        return False
        
    # Check PostgreSQL
    pg_conn = get_postgres()
    if not pg_conn:
        return False
        
    try:
        with pg_conn.cursor() as cur:
            cur.execute("SELECT 1 FROM core.batch_runs WHERE id = %s", (batch_id,))
            if cur.fetchone() is None:
                # Insert if not exists
                cur.execute(
                    """
                    INSERT INTO core.batch_runs (id, status, created_at, response_processed, mail_sent)
                    VALUES (%s, %s, NOW(), %s, %s)
                    """,
                    (batch_id, "in_progress", False, False)
                )
                pg_conn.commit()
                logger.info(f"Created missing batch record in PostgreSQL: {batch_id}")
    finally:
        if pg_conn:
            PostgresConnector.return_connection(pg_conn)
    
    # Check MongoDB
    mongo = get_mongo()
    if not mongo:
        return False
        
    batch = mongo.batch_runs_collection.find_one({"id": batch_id})
    if not batch:
        mongo.batch_runs_collection.insert_one({
            "id": batch_id,
            "status": "in_progress",
            "created_at": datetime.utcnow(),
            "retry_count": 0,
            "processed_count": 0,
            "failed_count": 0,
            "draft_count": 0,
            "permanently_failed": False
        })
        logger.info(f"Created missing batch record in MongoDB: {batch_id}")
        
    return True

def update_batch_id_only(batch_id, email_data=None):
    """Insert a record with batch_id and real email data in PostgreSQL."""
    if not batch_id:
        return 0

    conn = None
    try:
        conn = get_postgres()
        if not conn:
            return 0
            
        conn.autocommit = True
        with conn.cursor() as cur:
            # Use real email data when available
            if email_data and isinstance(email_data, dict):
                to_email = email_data.get('recipient', '')
                from_email = email_data.get('sender', '')
                email_subject = email_data.get('subject', '')
                is_sent = email_data.get('is_sent', False)
                debtor_number = email_data.get('debtor_number', '')
                debtor_id = email_data.get('debtor_id', None)
            else:
                # If no email_data is provided, use minimal values
                to_email = ''
                from_email = 'system@abc-amega.com'
                email_subject = ''
                is_sent = False
                debtor_number = ''
                debtor_id = None
            
            # Insert with appropriate values including model data
            cur.execute(
                """
                INSERT INTO core.account_email
                       (batch_id, to_email, from_email, email_subject, is_sent, debtor_number, debtor_id)
                VALUES (%s, %s, %s, %s, %s, %s, %s)
                """,
                (batch_id, to_email, from_email, email_subject, is_sent, debtor_number, debtor_id)
            )
            
            logger.info(f"Successfully inserted batch tracking record: batch_id={batch_id}")
            return 1
            
    except Exception as exc:
        logger.error(f"Error in update_batch_id_only: {str(exc)}")
        return 0
    finally:
        if conn:
            PostgresConnector.return_connection(conn)

def upload_to_sftp(filename: str, file_content: Optional[bytes] = None, 
                  max_retries: int = 3, retry_delay: int = 5) -> bool:
    """Upload file to SFTP server with stop signal checks."""
    if not SFTP_ENABLED:
        logger.info(f"SFTP disabled - skipping upload of {filename}")
        return False
    
    # ✅ CHECK STOP BEFORE SFTP
    if os.path.exists("/tmp/stop_email_processor"):
        logger.info("IMMEDIATE STOP: Stop signal detected before SFTP upload - stopping NOW")
        return False
    
    # Create unique filename to prevent overwrites
    timestamp = datetime.now().strftime("%Y%m%d_%H%M%S")
    uuid_str = uuid.uuid4().hex[:8]
    base_name, extension = os.path.splitext(filename)
    remote_name = f"{base_name}_{timestamp}_{uuid_str}{extension}"
    
    logger.info(f"Generated unique filename: {remote_name}")
    
    # Create temp file if content is provided
    temp_filename = None
    if file_content:
        temp_filename = f"/tmp/{remote_name}"
        with open(temp_filename, "wb") as f:
            f.write(file_content)
    
    retries = 0
    while retries < max_retries:
        # ✅ CHECK STOP DURING SFTP RETRIES
        if os.path.exists("/tmp/stop_email_processor"):
            logger.info("IMMEDIATE STOP: Stop signal detected during SFTP retry - stopping NOW")
            # Clean up temp file
            if temp_filename and os.path.exists(temp_filename):
                os.remove(temp_filename)
            return False
        
        ssh = None
        sftp = None
        try:
            ssh = SSHClient()
            ssh.set_missing_host_key_policy(paramiko.AutoAddPolicy())
            
            logger.info(f"Connecting to SFTP server {SFTP_HOST}:{SFTP_PORT}")
            ssh.connect(
                SFTP_HOST,
                port=SFTP_PORT,
                username=SFTP_USERNAME,
                password=SFTP_PASSWORD,
                timeout=60,
                look_for_keys=False,
                allow_agent=False
            )
            
            # ✅ CHECK STOP AFTER SFTP CONNECTION
            if os.path.exists("/tmp/stop_email_processor"):
                logger.info("IMMEDIATE STOP: Stop signal detected during SFTP connection - stopping NOW")
                if temp_filename and os.path.exists(temp_filename):
                    os.remove(temp_filename)
                return False
            
            # Try SFTP first
            try:
                transport = ssh.get_transport()
                transport.set_keepalive(30)
                sftp = transport.open_sftp_client()
                
                source_path = temp_filename if temp_filename else filename
                logger.info(f"Uploading file {filename} to {remote_name} via SFTP")
                sftp.put(source_path, remote_name)
                logger.info(f"Successfully uploaded {filename} to SFTP server as {remote_name}")
                
                # Clean up temp file
                if temp_filename and os.path.exists(temp_filename):
                    os.remove(temp_filename)
                    
                return True
                
            except Exception as sftp_err:
                logger.info(f"SFTP failed: {str(sftp_err)}, trying SCP")
                # Fall back to SCP
                with SCPClient(ssh.get_transport(), socket_timeout=60) as scp:
                    source_path = temp_filename if temp_filename else filename
                    scp.put(source_path, remote_name)
                    logger.info(f"Successfully uploaded {filename} via SCP")
                    
                    if temp_filename and os.path.exists(temp_filename):
                        os.remove(temp_filename)
                        
                    return True
                
        except paramiko.AuthenticationException as e:
            logger.error(f"Authentication failed: {str(e)}")
            if temp_filename and os.path.exists(temp_filename):
                os.remove(temp_filename)
            return False
            
        except Exception as e:
            logger.info(f"SFTP upload error (attempt {retries+1}/{max_retries}): {str(e)}")
            
        finally:
            if sftp:
                sftp.close()
            if ssh:
                ssh.close()
        
        retries += 1
        if retries < max_retries:
            current_delay = retry_delay * (2 ** (retries - 1))
            logger.info(f"Retrying SFTP upload in {current_delay} seconds...")
            
            # ✅ CHECK STOP DURING SFTP RETRY DELAY
            for i in range(current_delay):
                if os.path.exists("/tmp/stop_email_processor"):
                    logger.info("IMMEDIATE STOP: Stop signal detected during SFTP retry delay - stopping NOW")
                    if temp_filename and os.path.exists(temp_filename):
                        os.remove(temp_filename)
                    return False
                time.sleep(1)
    
    # Clean up temp file if it still exists
    if temp_filename and os.path.exists(temp_filename):
        os.remove(temp_filename)
            
    logger.info(f"Failed to upload {filename} to SFTP after {max_retries} attempts")
    return False

def export_processed_emails_to_excel(batch_id: str) -> Optional[str]:
    """Export processed emails to Excel using MODEL DATA - like test code."""
    if not batch_id:
        return None

    mongo = get_mongo()
    if not mongo:
        return None
        
    emails = list(mongo.collection.find({"batch_id": batch_id}))
    
    if not emails:
        logger.info(f"No emails for batch {batch_id} to export")
        return None

    if not SFTP_ENABLED:
        logger.info("SFTP disabled - Excel report not generated")
        return None

    rows = []
    
    for e in emails:
        # Get email body and truncate if too long for Excel
        email_body = e.get("body", "") or e.get("text", "")
        if len(email_body) > 32767:
            email_body = email_body[:32764] + "..."
        
        # Get cleaned body from model (like test code)
        cleaned_body = e.get("cleaned_body", "")
        if len(cleaned_body) > 32767:
            cleaned_body = cleaned_body[:32764] + "..."
        
        # Get RAW values directly
        event_type_raw = e.get("event_type", "")
        target_folder_raw = e.get("target_folder", "")
        reply_sent = e.get("reply_sent", "no_response")
        
        row = {
            # CLIENT DATA - Basic email metadata
            "EmailFrom": e.get("sender", ""),
            "EmailTo": e.get("recipient", e.get("to", "")),
            "SubjectLine": e.get("subject", ""),
            "Date": e.get("received_at", e.get("date", "")),
            "Body": email_body,
            
            # MODEL DATA - RAW format like test code
            "Event Type": event_type_raw,
            "TargetFolder": target_folder_raw,
            "ReplySent": reply_sent,
            "CleanedBody": cleaned_body,  # ✅ ADD CLEANED BODY like test code
            "PrimaryFileNumber": e.get("debtor_number", ""),
            "NewContactEmail": e.get("new_contact_email", ""),
            "NewContactPhone": e.get("new_contact_phone", ""),
            "ContactStatus": e.get("contact_status", "active")
        }
        
        rows.append(row)

    df = pd.DataFrame(rows)
    
    # Column order - 13 columns (added CleanedBody like test code)
    cols = [
        "EmailFrom", "EmailTo", "SubjectLine", "Date",
        "Event Type", "TargetFolder", "ReplySent", "Body", "CleanedBody",
        "PrimaryFileNumber", "NewContactEmail", "NewContactPhone", "ContactStatus"
    ]
    
    # Ensure all columns exist
    for col in cols:
        if col not in df.columns:
            df[col] = ""
    
    df = df[cols]
    
    # Generate filename
    ts = datetime.now().strftime("%Y%m%d_%H%M%S")
    batch_suffix = batch_id[-8:] if batch_id else uuid.uuid4().hex[:8]
    fname = f"AI_Agent_Data_Load_{ts}_{batch_suffix}.xlsx"

    # Write to Excel
    buf = io.BytesIO()
    df.to_excel(buf, index=False)
    buf.seek(0)
    
    logger.info(f"Excel export complete: {len(emails)} emails processed for batch {batch_id} (13 columns)")
    
    # Upload to SFTP
    upload_success = upload_to_sftp(fname, buf.getvalue())
    
    if upload_success:
        logger.info(f"Excel file exported and uploaded: {fname}")
    
    return fname if upload_success else None

def process_batch(batch_id: Optional[str] = None) -> Tuple[bool, int, int, int]:
    """Process one batch of emails - simplified without email_sender dependencies."""
    start_time = time.time()
    
    # Get current batch size
    batch_size = get_batch_size()
    
    # Generate batch ID if not provided
    if not batch_id:
        batch_id = PostgresConnector.insert_batch_run()
        if not batch_id:
            return False, 0, 0, 0
    
<<<<<<< HEAD
    # Use dynamic distribution for optimal batch utilization
    email_addresses_env = os.getenv("EMAIL_ADDRESS", "")
    if "," in email_addresses_env:
        email_addresses = [email.strip() for email in email_addresses_env.split(",")]
        logger.info(f"Processing batch {batch_id} with dynamic distribution (max {BATCH_SIZE} total across {len(email_addresses)} accounts)")
    else:
        logger.info(f"Processing batch {batch_id} (max {BATCH_SIZE} from single account)")
    
=======
    logger.info(f"Processing batch {batch_id} (max {batch_size} emails)")
>>>>>>> 5f8f3ae9
    logger.info(f"Mail sending is {'ENABLED' if MAIL_SEND_ENABLED else 'DISABLED'}, Force drafts is {'ENABLED' if FORCE_DRAFTS else 'DISABLED'}")

    # Ensure batch record exists
    ensure_batch_record_exists(batch_id)

<<<<<<< HEAD
    try:
        # Use dynamic distribution for optimal batch utilization
        email_result = process_unread_emails(batch_id)
        
        if not email_result["success"]:
            logger.error(f"Batch {batch_id} failed during email processing: {email_result}")
            
            # Ensure batch record is updated properly
            mongo = get_mongo()
            if mongo:
                mongo.update_batch_result(
                    batch_id, 
                    email_result.get("emails_processed", 0), 
                    email_result.get("emails_errored", 0), 
                    0,  # No drafts yet
                    "failed"
                )
            
            # Update PostgreSQL
            PostgresConnector.update_batch_result(
                batch_id,
                email_result.get("emails_processed", 0),
                email_result.get("emails_errored", 0),
=======
    # ✅ Process emails (replies are created during processing in fetch_reply.py)
    email_result = process_unread_emails(batch_id, batch_size)
    
    if not email_result["success"]:
        # Update batch status to failed
        mongo = get_mongo()
        if mongo:
            mongo.update_batch_result(
                batch_id, 
                email_result.get("emails_processed", 0), 
                email_result.get("emails_errored", 0), 
                0,
>>>>>>> 5f8f3ae9
                "failed"
            )
        
        PostgresConnector.update_batch_result(
            batch_id,
            email_result.get("emails_processed", 0),
            email_result.get("emails_errored", 0),
            "failed"
        )
        
        return False, email_result.get("emails_processed", 0), email_result.get("emails_errored", 0), 0

    # Store processing results
    processed_count = email_result.get("emails_processed", 0)
    failed_count = email_result.get("emails_errored", 0)
    batch_id = email_result.get("batch_id", batch_id)

    # ✅ Count drafts created during processing - like test code
    draft_count = count_drafts_created(batch_id)
    logger.info(f"Drafts created during processing: {draft_count}")
    
    # ✅ No separate email sending step - it happens during processing
    
    # Calculate totals
    total_processed = processed_count
    total_failed = failed_count
    total_draft_count = draft_count
    
    # Determine status
    status = "success" if total_failed == 0 else "partial"
    
    # Update batch status in both databases
    ensure_batch_record_exists(batch_id)
    
    PostgresConnector.update_batch_result(
        batch_id, 
        total_processed, 
        total_failed, 
        status, 
        total_draft_count
    )
    
    mongo = get_mongo()
    if mongo:
        mongo.update_batch_result(
            batch_id, 
            total_processed, 
            total_failed, 
            total_draft_count, 
            status
        )

    # Update tracking record for reporting
    if processed_count > 0:
        mongo = get_mongo()
        emails = list(mongo.collection.find({"batch_id": batch_id}).limit(1))
        email_data = emails[0] if emails else None
        
        update_batch_id_only(batch_id, email_data)
        logger.info(f"Inserted batch tracking record with batch_id={batch_id}")

    # Log completion
    elapsed = time.time() - start_time
    logger.info(f"Batch {batch_id} completed in {elapsed:.1f}s: {total_processed} processed, "
               f"{total_failed} failed, {total_draft_count} drafts created")
    
    return True, total_processed, total_failed, total_draft_count

def run_batch_processor() -> bool:
    """Run a single batch processing cycle with resumption logic."""
    logger.info(f"Starting batch processor run")
    
    # Get current batch size
    batch_size = get_batch_size()
    
    # Check for incomplete batch first
    batch_id = check_incomplete_batch()
    
    if batch_id:
        logger.info(f"Resuming incomplete batch: {batch_id}")
        current_count = get_batch_email_count(batch_id)
        logger.info(f"Current batch has {current_count} emails, targeting {batch_size}")
        
        # Check if this batch should continue
        if not should_continue_batch(batch_id, batch_size):
            logger.info(f"Batch {batch_id} is complete, starting new batch")
            batch_id = PostgresConnector.insert_batch_run()
    else:        
        logger.info("No incomplete batch found, starting new batch")
        batch_id = PostgresConnector.insert_batch_run()
    
    if not batch_id:
        return False
   
    logger.info(f"Processing with batch ID: {batch_id}")
   
    ensure_batch_record_exists(batch_id)
   
    success, processed_count, failed_count, draft_count = process_batch(batch_id)
    
    if success:
        # Always check total count and handle appropriately
        total_count = get_batch_email_count(batch_id)
        
        if total_count > 0:
            # ✅ Generate Excel for ANY number of emails (1, 5, 15, 30, 120, etc.)
            logger.info(f"Batch {batch_id} has {total_count} emails - generating Excel")
            mark_batch_complete(batch_id)
            
            # Generate Excel for ANY number of emails (including just 1 email)
            excel_file = export_processed_emails_to_excel(batch_id)
            if excel_file:
                logger.info(f"Excel file generated: {excel_file}")
            else:
                logger.info(f"Excel generation completed (SFTP disabled or failed)")
        else:
            # No emails processed - still mark as complete
            logger.info(f"Batch {batch_id} has no emails - marking complete, no Excel needed")
            mark_batch_complete(batch_id)
   
    return success

def run_email_processor():
    """Main batch processing loop with IMMEDIATE stop support."""
    # Get current settings
    batch_size = get_batch_size()
    batch_interval = get_batch_interval()

    logger.info(f"Starting email batch processor (batch size: {batch_size}, interval: {batch_interval}s)")
    logger.info(f"Mail sending is {'ENABLED' if MAIL_SEND_ENABLED else 'DISABLED'}")
    logger.info(f"Force drafts is {'ENABLED' if FORCE_DRAFTS else 'DISABLED'}")
    logger.info(f"SFTP export is {'ENABLED' if SFTP_ENABLED else 'DISABLED'}")
    
    model_url = os.getenv("MODEL_API_URL", "http://localhost:8000")
    logger.info(f"Model API URL: {model_url}")
    
    consecutive_failures = 0
    max_failures = 3
   
    while True:
        # ✅ CHECK STOP SIGNAL EVERY ITERATION
        if os.path.exists("/tmp/stop_email_processor"):
            logger.info("IMMEDIATE STOP: Stop signal detected - shutting down processor NOW")
            try:
                os.remove("/tmp/stop_email_processor")
            except:
                pass
            break
            
        start_time = datetime.now()
        logger.info(f"Starting batch at {start_time.isoformat()}")
       
        try:
            # Check model health before processing
            if not check_model_health():
                logger.info("Model is not available")
                consecutive_failures += 1
                
                if consecutive_failures >= max_failures:
                    logger.info(f"Model down for {max_failures} consecutive attempts - waiting for recovery")
                    wait_for_model_recovery()
                    consecutive_failures = 0
                else:
                    logger.info(f"Waiting 60 seconds before retry (failure {consecutive_failures}/{max_failures})")
                    
                    # ✅ CHECK STOP DURING WAIT
                    for i in range(60):
                        if os.path.exists("/tmp/stop_email_processor"):
                            logger.info("IMMEDIATE STOP: Stop signal detected during wait - shutting down NOW")
                            try:
                                os.remove("/tmp/stop_email_processor")
                            except:
                                pass
                            return
                        time.sleep(1)
                continue
            
            # Reset failure counter on successful health check
            consecutive_failures = 0
            
            # Run main batch processor
            run_batch_processor()
           
            # Calculate time to next batch
            elapsed = (datetime.now() - start_time).total_seconds()
            wait_time = max(0, batch_interval - elapsed)
           
            logger.info(f"Batch complete. Next batch in {wait_time:.1f} seconds")
            
            # ✅ CHECK STOP DURING BATCH INTERVAL WAIT
            for i in range(int(wait_time)):
                if os.path.exists("/tmp/stop_email_processor"):
                    logger.info("IMMEDIATE STOP: Stop signal detected during batch interval - shutting down NOW")
                    try:
                        os.remove("/tmp/stop_email_processor")
                    except:
                        pass
                    return
                time.sleep(1)
            
            # Handle remaining fractional seconds
            remaining = wait_time - int(wait_time)
            if remaining > 0:
                time.sleep(remaining)
            
        except KeyboardInterrupt:
            logger.info("Batch processor interrupted by user")
            break
        except Exception as e:
            logger.exception(f"Unhandled error in batch processor: {str(e)}")
            consecutive_failures += 1
            logger.info(f"Waiting 60 seconds before retry due to error")
            
            # ✅ CHECK STOP DURING ERROR WAIT
            for i in range(60):
                if os.path.exists("/tmp/stop_email_processor"):
                    logger.info("IMMEDIATE STOP: Stop signal detected during error wait - shutting down NOW")
                    try:
                        os.remove("/tmp/stop_email_processor")
                    except:
                        pass
                    return
                time.sleep(1)
    
    logger.info("Email processor stopped IMMEDIATELY")

if __name__ == "__main__":
    try:
        run_email_processor()
    except KeyboardInterrupt:
        logger.info("Program interrupted by user")
        sys.exit(0)
    except Exception as e:
        logger.exception("Unhandled exception in main:")
        sys.exit(1)<|MERGE_RESOLUTION|>--- conflicted
+++ resolved
@@ -493,48 +493,12 @@
         if not batch_id:
             return False, 0, 0, 0
     
-<<<<<<< HEAD
-    # Use dynamic distribution for optimal batch utilization
-    email_addresses_env = os.getenv("EMAIL_ADDRESS", "")
-    if "," in email_addresses_env:
-        email_addresses = [email.strip() for email in email_addresses_env.split(",")]
-        logger.info(f"Processing batch {batch_id} with dynamic distribution (max {BATCH_SIZE} total across {len(email_addresses)} accounts)")
-    else:
-        logger.info(f"Processing batch {batch_id} (max {BATCH_SIZE} from single account)")
-    
-=======
     logger.info(f"Processing batch {batch_id} (max {batch_size} emails)")
->>>>>>> 5f8f3ae9
     logger.info(f"Mail sending is {'ENABLED' if MAIL_SEND_ENABLED else 'DISABLED'}, Force drafts is {'ENABLED' if FORCE_DRAFTS else 'DISABLED'}")
 
     # Ensure batch record exists
     ensure_batch_record_exists(batch_id)
 
-<<<<<<< HEAD
-    try:
-        # Use dynamic distribution for optimal batch utilization
-        email_result = process_unread_emails(batch_id)
-        
-        if not email_result["success"]:
-            logger.error(f"Batch {batch_id} failed during email processing: {email_result}")
-            
-            # Ensure batch record is updated properly
-            mongo = get_mongo()
-            if mongo:
-                mongo.update_batch_result(
-                    batch_id, 
-                    email_result.get("emails_processed", 0), 
-                    email_result.get("emails_errored", 0), 
-                    0,  # No drafts yet
-                    "failed"
-                )
-            
-            # Update PostgreSQL
-            PostgresConnector.update_batch_result(
-                batch_id,
-                email_result.get("emails_processed", 0),
-                email_result.get("emails_errored", 0),
-=======
     # ✅ Process emails (replies are created during processing in fetch_reply.py)
     email_result = process_unread_emails(batch_id, batch_size)
     
@@ -547,7 +511,6 @@
                 email_result.get("emails_processed", 0), 
                 email_result.get("emails_errored", 0), 
                 0,
->>>>>>> 5f8f3ae9
                 "failed"
             )
         
